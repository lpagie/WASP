# CHT -  Combined Haplotype Test

This directory contains the Combined Haplotype Test (CHT) portion of
the WASP pipeline.

## Introduction

The CHT is designed to test for genetic associations with
quantitatitve traits that can be measured with next-generation
sequencing reads. For example experiments such as ChIP-seq or RNA-seq
that generate read counts can be used. The test uses both read depth
from a test region and allelic imbalance of reads that overlap phased
heterozygous SNPs in the same test region. The test SNP whose
genotypes are tested for association can be within or nearby the test
region. (The SNP should not be too far away, because phasing
information between SNPs is currently assumed to be correct.)

The test accounts for overdispersion in the data (excess variation
that cannot be attributed to binomial sampling or genotype) with three
dispersion parameters. Two of these parameters are globally estimated
for each individual (i.e. fixed across test regions), while one is
estimated for each region.

The test is described in
[our paper](http://biorxiv.org/content/early/2014/11/07/011221): van
de Geijn B\*, McVicker G\*, Gilad Y, Pritchard JK. "WASP:
allele-specific software for robust discovery of molecular
quantitative trait loci"


## Input Format

The combined haplotype test script takes a set of input files with
read count and genotype information for each individual.

Each file is a space-delimited text file that contains a single header
line.

The columns in the input file are as follows (example values are given
in [*brackets*]):

1. CHROM - name of chromosome [*chr1*]
2. TEST.SNP.POS - position of test SNP on chromosome (first base is numbered 1) [*963531*]
3. TEST.SNP.ID - identifier for test SNP [*rs2488994*]
4. TEST.SNP.REF.ALLELE - reference allele [*A*]
5. TEST.SNP.ALT.ALLELE - alternate allele [*G*]
6. TEST.SNP.GENOTYPE - sum of genotype probabilties (near 0 = homo ref, near 1 = het, near 2 = homo alt) [*1.01*] 
7. TEST.SNP.HAPLOTYPE - gives phasing of alleles [*0|1*]
8. REGION.START - start of region tested for association (where read counts are from) [*963155*]
9. REGION.END - end of region tested for association [*965155*]
10. REGION.SNP.POS - positions of linked SNPs in test region [*963199;963240;963531;964027;964043;964062;964088;964159;964216;964218;964219;964357;964433;964525;964996*]
11. REGION.SNP.HET.PROB - heterozygote probabilities for linked SNPs [*0.99;0.99;0.99;1.00;0.99;0.99;0.99;0.99;1.00;0.99;0.99;0.99;0.99;0.99;0.99*]
12. REGION.SNP.LINKAGE.PROB - linkage probabilities for linked SNPs [*1.00;1.00;1.00;1.00;1.00;1.00;1.00;1.00;1.00;1.00;1.00;1.00;1.00;1.00;1.00*]
13. REGION.SNP.REF.HAP.COUNT - number of reads at each linked SNP that match the allele that is linked to the test SNP reference allele [*0;0;0;0;0;0;0;0;0;0;0;0;0;1;0*]
14. REGION.SNP.ALT.HAP.COUNT - number of reads at each linked SNP that match the allele that is linked to the test SNP alternative allele [*0;1;0;0;0;1;0;1;1;0;0;3;1;1;3*]
15. REGION.SNP.OTHER.HAP.COUNT - number of reads matching neither ref nor alt at each linked SNP [*0;0;0;0;0;0;0;0;0;0;0;0;0;0;0*]
16. REGION.READ.COUNT - number of reads in region [*72*]
17. GENOMEWIDE.READ.COUNT - total number of mapped, filtered reads for this individual [*26219310*]

These input files can be generated using the following workflow or
created by the user.


## Obtaining phased genotype data

Step 3 of the CHT workflow requires *phased*
genotype data.  The [snp2h5](../snp2h5/README.md) program provided
with WASP can read phased genotypes from IMPUTE2 or VCF
formatted files.

Several methods are available for genotype phasing:

* [IMPUTE2](https://mathgen.stats.ox.ac.uk/impute/impute_v2.html) can
  perform both imputation and genotype phasing. (Phasing information
  is written to a file specified with with -o option). Output
  files written by IMPUTE2 can be read directly by snp2h5.

* [SHAPEIT](https://mathgen.stats.ox.ac.uk/genetics_software/shapeit/shapeit.html)
  is a fast method for genotype phasing. Output files from SHAPEIT can
  be converted to IMPUTE2's .hap format or to VCF format using the
  `shapeit -convert`  command described in the SHAPEIT documentation.
  
* [BEAGLE](https://faculty.washington.edu/browning/beagle/b3.html) can
  be used for both imputation and genotype phasing. BEAGLE output
  files can be converted to VCF format using the
  [beagle2vcf](http://faculty.washington.edu/browning/beagle_utilities/utilities.html#beagle2vcf)
  utility program provided with BEAGLE.

If you are using samples that are part of the 1000 Genomes project,
genotypes that have been phased using SHAPEIT can be downloaded from
the [1000 Genomes website](http://www.1000genomes.org/data#DataAccess).


##  Workflow

An example workflow is provided in the file
`../example_workflow.sh`. This workflow uses example data under the
directory `../example_data`.

Some of the input files that we used for our paper can be downloaded from 
[here](http://eqtl.uchicago.edu/histone_mods/haplotype_read_counts/). 

The following steps can be used to generate input files and run the
Combined Haplotype Test. The examples given below use the example
data files that are provided in the `../example_data` directory.


### Step 1

Map reads to the genome, and filter them to correct for mapping
bias. This procedure is described by the README in the mapping
directory.

### Step 2

Convert SNP data to HDF5 format using the program snp2h5.  HDF5 files
are an efficient binary data format used by WASP scripts. The snp2h5
program can take VCF or IMPUTE2 files as input.

	./snp2h5/snp2h5 --chrom example_data/chromInfo.hg19.txt \
	      --format impute \
	      --geno_prob example_data/geno_probs.h5 \
	      --snp_index example_data/snp_index.h5 \
	      --snp_tab example_data/snp_tab.h5 \
	      --haplotype example_data/haps.h5 \
	      example_data/genotypes/chr*.hg19.impute2.gz \
	      example_data/genotypes/chr*.hg19.impute2_haps.gz


### Step 3

Convert FASTA files to HDF5 format. Note the HDF5 sequence files are
only used for GC content correction part of CHT. This step can be
ommitted if GC-content correction is not used.

	./snp2h5/fasta2h5 --chrom example_data/chromInfo.hg19.txt \
		--seq example_data/seq.h5 \
		/data/external_public/reference_genomes/hg19/chr*.fa.gz

### Step 4

Extract read counts from BAM files (from Step 1) and write them to
HDF5 files using the [bam2h5.py](README.bam2h5.md) program.  This must
be done for each sample/individual in the dataset.

    python CHT/bam2h5.py --chrom example_data/chromInfo.hg19.txt \
	      --snp_index example_data/snp_index.h5 \
	      --snp_tab example_data/snp_tab.h5 \
	      --haplotype example_data/haps.h5 \
	      --samples $ALL_SAMPLES_FILE \
	      --individual $INDIVIDUAL \
	      --ref_as_counts example_data/H3K27ac/ref_as_counts.$INDIVIDUAL.h5 \
	      --alt_as_counts example_data/H3K27ac/alt_as_counts.$INDIVIDUAL.h5 \
	      --other_as_counts example_data/H3K27ac/other_as_counts.$INDIVIDUAL.h5 \
	      --read_counts example_data/H3K27ac/read_counts.$INDIVIDUAL.h5 \
	      example_data/H3K27ac/$INDIVIDUAL.chr*.keep.rmdup.bam

### Step 5

Create a [BED](https://genome.ucsc.edu/FAQ/FAQformat.html#format1)-like input
file that defines both the "test SNP" and the "target regions" that
are to be tested for association.

For example, if the goal is to identify histone-mark QTLs, the target
regions should be ChIP-seq peaks, and the test SNPs should be SNPs
that are near-to or within the ChIP-seq peaks.

If the goal is to identify eQTLs, the target regions should be the
exons of genes, and the test SNPs could be SNPs within a specified
distance of the TSS.

Currently these input files must be generated by the user based on the
regions and SNPs that they want to use as input to the test.  We hope
to soon provide scripts that can be used to generate these input files
for different types of datasets.

We provide an example of a a test SNP / target region input file here:

	example_data/H3K27ac/chr22.peaks.txt.gz

The whitespace-delimited columns of the input file are as follows (example
values are given in [*brackets*])::

1. The chromosome of the test-SNP [*chr22*]
2. The position of the SNP. Unlike BED files, first base of chromosome
is 1. [*16050408*]
3. The end position of the SNP. *Currently ignored*. [*16050408*]
4. The reference allele of the SNP [*T*]
5. The non-reference allele of the SNP [ *C*]
6. The strand of the SNP.  *Currently ignored and assumed to be '+' *. [*+*]
7. The name of the test. *Currently ignored*. [*chr22. 16050408*]
8. A single start coordinate or a ';'-delimited list of start coordinates for
the target region. Multiple starts can be given if the target region is discontiguous,
such as the exons of a gene. [*16049408*]
9. A single end coordinate or a ';'-delimited list of end coordinate
   for the target region. [*16051408*]



### Step 6

Create a CHT input file for each individual using the
extract_haplotype_read_counts.py script. This script reads the test
SNPs and target regions from the input file created in Step 5.

    python CHT/extract_haplotype_read_counts.py \
       --chrom example_data/chromInfo.hg19.txt \
       --snp_index example_data/snp_index.h5 \
       --snp_tab example_data/snp_tab.h5 \
       --geno_prob example_data/geno_probs.h5 \
       --haplotype example_data/haps.h5 \
       --samples $ALL_SAMPLES_FILE \
       --individual $INDIVIDUAL \
       --ref_as_counts example_data/H3K27ac/ref_as_counts.$INDIVIDUAL.h5 \
       --alt_as_counts example_data/H3K27ac/alt_as_counts.$INDIVIDUAL.h5 \
       --other_as_counts example_data/H3K27ac/other_as_counts.$INDIVIDUAL.h5 \
       --read_counts example_data/H3K27ac/read_counts.$INDIVIDUAL.h5 \
       example_data/H3K27ac/chr22.peaks.txt.gz \
       | gzip > example_data/H3K27ac/haplotype_read_counts.$INDIVIDUAL.txt.gz


### Step 7

Adjust read counts in CHT input files by modeling relationship between read
depth and GC content & peakiness in each sample.

	IN_FILE=example_data/H3K27ac/input_files.txt
	OUT_FILE=example_data/H3K27ac/output_files.txt
	ls example_data/H3K27ac/haplotype_read_counts* | grep -v adjusted > $IN_FILE
	cat $IN_FILE | sed 's/.txt/.adjusted.txt/' >  $OUT_FILE

	python CHT/update_total_depth.py --seq example_data/seq.h5 $IN_FILE $OUT_FILE


### Step 8

Adjust heterozygote probabilities in CHT input files to account for possible
genotyping errors. Total counts of reference and alternative alleles
are used to adjust the probability. In this example we just provide
the same H3K27ac read counts, however you could also use read counts
combined across many different experiments or (perhaps ideally) from
DNA sequencing.

This must be done for each individual in the dataset.

    python CHT/update_het_probs.py \
	   --ref_as_counts example_data/H3K27ac/ref_as_counts.$INDIVIDUAL.h5  \
	   --alt_as_counts example_data/H3K27ac/alt_as_counts.$INDIVIDUAL.h5 \
	   example_data/H3K27ac/haplotype_read_counts.$INDIVIDUAL.adjusted.txt.gz
	   example_data/H3K27ac/haplotype_read_counts.$INDIVIDUAL.adjusted.hetp.txt.gz


### Step 9

Estimate overdispersion parameters for the allele-specific test (beta
binomial):

	python CHT/fit_as_coefficients.py \
		example_data/H3K27ac/cht_input_files.txt \
		example_data/H3K27ac/cht_as_coef.txt

and for the for association test (beta-negative binomial):

	python CHT/fit_bnb_coefficients.py \
		--min_counts 50 \
		--min_as_counts 10 \
		example_data/H3K27ac/cht_input_files.txt \
		example_data/H3K27ac/cht_bnb_coef.txt

### Step 10

Run the combined haplotype test:

	python CHT/combined_test.py --min_as_counts 10 \
		--bnb_disp example_data/H3K27ac/cht_bnb_coef.txt \
		--as_disp example_data/H3K27ac/cht_as_coef.txt \
		example_data/H3K27ac/cht_input_files.txt \
		example_data/H3K27ac/cht_results.txt


## Output

The combined haplotype test outputs a tab delimited text file with the
following columns:

1. chromosome - location of tested SNP 
2. position - position of tested SNP
3. log likelihood under null model
4. log likelihood under alternative model
<<<<<<< HEAD
5. chi-squared value - likelihood ratio test statistic
6. p-value - p-value from likelihood ratio test
7. best alpha parameter - maximum likelihood estimate of alpha parameter (expression level of reference allele)
8. best beta parameter - maximum likelihood estimate of beta parameter (expression level of non-reference allele)
9. overdispersion parameter - maximum  likelihood estimate of phi parameter (per-region beta-negative-binomial dispersion parameter)
10. number of AS reads - number of allele specific reads in tested regio,n summed across individuals
11. total reads - number of mapped reads in tested region, summed across individuals

=======
5. chi-square value - likelihood ratio test statistic
6. p-value from likelihood ratio test
7. best alpha parameter - maximum likelihood estimate of alpha parameter
8. best beta parameter - maximum likelihood estimate of beta parameter
9. overdispersion parameter - maximum  likelihood estimate of per-region dispersion parameter
10. number of AS reads - total number of allele specific reads in target region
11. number of reads - total number of reads mapped to target region
>>>>>>> 107c81fa


## Updating total read depths and heterozygous probabilities

Prior to running the CHT, we recommend updating the heterozygote
probabilities for the target SNPs using all of the available reads for
each individual. This is done using the script
``update_het_probs.py`` as described in Step 8 above.

We also recommend correcting read depths based on the fraction of
reads that fall within peaks for each sample and the GC content of
each region. This is done using the script ``update_total_depth.py``
as described in Step 7 above.


## Choosing dispersion parameters

The CHT includes three parameters that model the dispersion of the
read count data. One dispersion parameter is estimated separately for
each region when the CHT is run. The other two parameters are
estimated across all regions, and can be considered
hyperparameters. They are estimated before running the CHT using the
scripts `fit_as_coefficients.py` and `fit_bnb_coefficients.py` as
described in Step 9 above.

We suggest running the CHT on permuted data and visualizing the
results with a quantile-quantile plot to ensure that the test is
working properly. If the permutations do not follow the null
distribution, this may indicate that the dispersion parameters have
not been accurately estimated. In this case, you may manually set the
overdispersion parameters or adjust the p-values according to the
permuted distribution. One of the command line options (`-s`) runs the
test on permuted genotypes.


## Contact

For questions about the combined haplotype test, please contact Graham McVicker 
(gpm@stanford.edu) or Bryce van de Geijn (bmvdgeijn@uchicago.edu).
<|MERGE_RESOLUTION|>--- conflicted
+++ resolved
@@ -287,7 +287,6 @@
 2. position - position of tested SNP
 3. log likelihood under null model
 4. log likelihood under alternative model
-<<<<<<< HEAD
 5. chi-squared value - likelihood ratio test statistic
 6. p-value - p-value from likelihood ratio test
 7. best alpha parameter - maximum likelihood estimate of alpha parameter (expression level of reference allele)
@@ -295,16 +294,6 @@
 9. overdispersion parameter - maximum  likelihood estimate of phi parameter (per-region beta-negative-binomial dispersion parameter)
 10. number of AS reads - number of allele specific reads in tested regio,n summed across individuals
 11. total reads - number of mapped reads in tested region, summed across individuals
-
-=======
-5. chi-square value - likelihood ratio test statistic
-6. p-value from likelihood ratio test
-7. best alpha parameter - maximum likelihood estimate of alpha parameter
-8. best beta parameter - maximum likelihood estimate of beta parameter
-9. overdispersion parameter - maximum  likelihood estimate of per-region dispersion parameter
-10. number of AS reads - total number of allele specific reads in target region
-11. number of reads - total number of reads mapped to target region
->>>>>>> 107c81fa
 
 
 ## Updating total read depths and heterozygous probabilities
